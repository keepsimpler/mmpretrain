--- conflicted
+++ resolved
@@ -3,11 +3,7 @@
 ARG CUDNN="8"
 FROM pytorch/torchserve:latest-gpu
 
-<<<<<<< HEAD
-ARG MMPRE="1.1.0"
-=======
 ARG MMPRE="1.1.1"
->>>>>>> e95d9acb
 
 ENV PYTHONUNBUFFERED TRUE
 
